package transitioner

import (
	"context"
	"fmt"
	"strings"
	"time"

	corev1 "k8s.io/api/core/v1"
	apierrors "k8s.io/apimachinery/pkg/api/errors"
	metav1 "k8s.io/apimachinery/pkg/apis/meta/v1"

	v1 "github.com/atlassian-labs/cyclops/pkg/apis/atlassian/v1"
	"github.com/atlassian-labs/cyclops/pkg/k8s"
	"github.com/pkg/errors"

	"k8s.io/apimachinery/pkg/util/validation"
	"k8s.io/client-go/util/retry"
	"sigs.k8s.io/controller-runtime/pkg/reconcile"
)

const (
	scaleUpWait              = 1 * time.Minute
	scaleUpLimit             = 20 * time.Minute
	nodeEquilibriumWaitLimit = 5 * time.Minute
)

// transitionUndefined transitions any CycleNodeRequests in the undefined phase to the pending phase
// It checks to ensure that a valid selector has been provided.
func (t *CycleNodeRequestTransitioner) transitionUndefined() (reconcile.Result, error) {
	t.rm.LogEvent(t.cycleNodeRequest, "Initialising", "Initialising cycleNodeRequest")

	if t.rm.Notifier != nil {
		if err := t.rm.Notifier.CyclingStarted(t.cycleNodeRequest); err != nil {
			t.rm.Logger.Error(err, "Unable to post message to messaging provider", "phase", t.cycleNodeRequest.Status.Phase)
		}
	}

	// Check fields on the cycleNodeRequest for validity. We rely on the CRD validation rules
	// to do most of the work here for us.

	// Check to ensure a label selector has been provided
	if t.cycleNodeRequest.Spec.Selector.Size() == 0 {
		return t.transitionToHealing(fmt.Errorf("selector cannot be empty"))
	}

	// Protect against failure case where cyclops checks for leftover CycleNodeStatus objects using the CycleNodeRequest name in the label selector
	// Label values must be no more than 63 characters long
	validationErrors := validation.IsDNS1035Label(t.cycleNodeRequest.Name)

	if len(validationErrors) > 0 {
		return t.transitionToFailed(fmt.Errorf(strings.Join(validationErrors, ",")))
	}

	// Transition the object to pending
	return t.transitionObject(v1.CycleNodeRequestPending)
}

// transitionPending transitions any CycleNodeRequests in the pending phase to the initialised phase
// Does the following:
//  1. fetches the current nodes by the label selector, and saves them as nodes to be terminated
//  2. describes the node group and checks that the number of instances in the node group matches the number we
//     are planning on terminating
func (t *CycleNodeRequestTransitioner) transitionPending() (reconcile.Result, error) {
	// Fetch the node names for the cycleNodeRequest, using the label selector provided
	t.rm.LogEvent(t.cycleNodeRequest, "SelectingNodes", "Selecting nodes with label selector")

	kubeNodes, err := t.listReadyNodes(true)
	if err != nil {
		return t.transitionToHealing(err)
	}

	// Only retain nodes which still exist inside cloud provider
	var nodeProviderIDs []string

	for _, node := range kubeNodes {
		nodeProviderIDs = append(nodeProviderIDs, node.Spec.ProviderID)
	}

	existingProviderIDs, err := t.rm.CloudProvider.InstancesExist(nodeProviderIDs)
	if err != nil {
		return t.transitionToHealing(errors.Wrap(err, "failed to check instances that exist from cloud provider"))
	}

	existingKubeNodes := make(map[string]corev1.Node)

	for _, validProviderID := range existingProviderIDs {
		if node, found := kubeNodes[validProviderID]; found {
			existingKubeNodes[node.Spec.ProviderID] = node
		}
	}

	kubeNodes = existingKubeNodes

<<<<<<< HEAD
	// Describe the node group for the request
	t.rm.LogEvent(t.cycleNodeRequest, "FetchingNodeGroup", "Fetching node group: %v", t.cycleNodeRequest.GetNodeGroupNames())

	nodeGroups, err := t.rm.CloudProvider.GetNodeGroups(t.cycleNodeRequest.GetNodeGroupNames())
=======
	if len(kubeNodes) == 0 {
		return t.transitionToHealing(fmt.Errorf("no existing nodes in cloud provider matched selector"))
	}

	nodeGroupNames := t.cycleNodeRequest.GetNodeGroupNames()

	// Describe the node group for the request
	t.rm.LogEvent(t.cycleNodeRequest, "FetchingNodeGroup", "Fetching node group: %v", nodeGroupNames)

	if len(nodeGroupNames) == 0 {
		return t.transitionToHealing(fmt.Errorf("must have at least one nodegroup name defined"))
	}

	nodeGroups, err := t.rm.CloudProvider.GetNodeGroups(nodeGroupNames)
>>>>>>> 81491a7d
	if err != nil {
		return t.transitionToHealing(err)
	}

	// get instances inside cloud provider node groups
	nodeGroupInstances := nodeGroups.Instances()

	// Do some sanity checking before we start filtering things
	// Check the instance count of the node group matches the number of nodes found in Kubernetes
	if len(kubeNodes) != len(nodeGroupInstances) {
		var offendingNodesInfo string

		nodesNotInCPNodeGroup, nodesNotInKube := findOffendingNodes(kubeNodes, nodeGroupInstances)

		if len(nodesNotInCPNodeGroup) > 0 {
			providerIDs := make([]string, 0)

			for providerID := range nodesNotInCPNodeGroup {
				providerIDs = append(providerIDs,
					fmt.Sprintf("id %q", providerID),
				)
			}

			offendingNodesInfo += "nodes not in node group: "
			offendingNodesInfo += strings.Join(providerIDs, ",")
		}

		if len(nodesNotInKube) > 0 {
			if offendingNodesInfo != "" {
				offendingNodesInfo += ";"
			}

			providerIDs := make([]string, 0)

			for providerID, node := range nodesNotInKube {
				providerIDs = append(providerIDs,
					fmt.Sprintf("id %q in %q", providerID, node.NodeGroupName()),
				)
			}

			offendingNodesInfo += "nodes not inside cluster: "
			offendingNodesInfo += strings.Join(providerIDs, ",")
		}

		t.rm.LogEvent(t.cycleNodeRequest, "NodeCountMismatch",
			"node group: %v, kube: %v. %v",
			len(nodeGroupInstances), len(kubeNodes), offendingNodesInfo)

		// If it doesn't, then retry for a while in case something just scaled the node group
		timedOut, err := t.equilibriumWaitTimedOut()
		if err != nil {
			return t.transitionToHealing(err)
		}

		if timedOut {
			err := fmt.Errorf(
				"node count mismatch, number of kubernetes nodes does not match number of cloud provider instances after %v",
				nodeEquilibriumWaitLimit,
			)

			return t.transitionToHealing(err)
		}

		return reconcile.Result{Requeue: true, RequeueAfter: requeueDuration}, nil
	}

	// make a list of the nodes to terminate
	if len(t.cycleNodeRequest.Spec.NodeNames) > 0 {
		// If specific node names are provided, check they actually exist in the node group
		t.rm.LogEvent(t.cycleNodeRequest, "SelectingNodes", "Adding named nodes to NodesToTerminate")
		t.addNamedNodesToTerminate(kubeNodes, nodeGroupInstances)
	} else {
		// Otherwise just add all the nodes in the node group
		t.rm.LogEvent(t.cycleNodeRequest, "SelectingNodes", "Adding all node group nodes to NodesToTerminate")

		for _, kubeNode := range kubeNodes {
			// Check to ensure the kubeNode object maps to an existing node in the ASG
			// If this isn't the case, this is a phantom node. Fail the cnr to be safe.
			nodeGroupName, ok := nodeGroupInstances[kubeNode.Spec.ProviderID]
			if !ok {
				return t.transitionToHealing(fmt.Errorf("kubeNode %s not found in the list of instances in the ASG", kubeNode.Name))
			}

			t.cycleNodeRequest.Status.NodesAvailable = append(
				t.cycleNodeRequest.Status.NodesAvailable,
				newCycleNodeRequestNode(&kubeNode, nodeGroupName.NodeGroupName()),
			)

			t.cycleNodeRequest.Status.NodesToTerminate = append(
				t.cycleNodeRequest.Status.NodesToTerminate,
				newCycleNodeRequestNode(&kubeNode, nodeGroupName.NodeGroupName()),
			)
		}
	}

	if len(t.cycleNodeRequest.Spec.HealthChecks) > 0 {
		if err = t.performInitialHealthChecks(kubeNodes); err != nil {
			return t.transitionToHealing(err)
		}
	}

	// If the concurrency isn't provided, then default it to the number of nodesToTerminate
	if t.cycleNodeRequest.Spec.CycleSettings.Concurrency <= 0 {
		t.cycleNodeRequest.Spec.CycleSettings.Concurrency = int64(len(t.cycleNodeRequest.Status.NodesToTerminate))
	}

	// Remove any children that may be left over from previous runs. Should most often be a no-op.
	// We do this after all the other error checking to avoid changing cluster state unless we would actually
	// be acting on this request.
	if err := t.removeOldChildrenFromCluster(); err != nil {
		return t.transitionToHealing(err)
	}

	return t.transitionObject(v1.CycleNodeRequestInitialised)
}

// transitionInitialised transitions any CycleNodeRequests in the initialised phase to the ScalingUp phase
// If there aren't any more nodes that need to be cycled, it transitions straight to successful.
// It detaches a number of nodes from the node group, based on the available concurrency, which will
// trigger the cloud provider to create a new node in the old node's AZs.
func (t *CycleNodeRequestTransitioner) transitionInitialised() (reconcile.Result, error) {
	t.rm.LogEvent(t.cycleNodeRequest, "SelectingNodes", "Selecting nodes to terminate")

	// The maximum nodes we can select are bounded by our concurrency. We take into account the number
	// of nodes we are already working on, and only introduce up to our concurrency cap more nodes in this step.
	maxNodesToSelect := t.cycleNodeRequest.Spec.CycleSettings.Concurrency - t.cycleNodeRequest.Status.ActiveChildren

	t.rm.Logger.Info("Selecting nodes to terminate", "numNodes", maxNodesToSelect)

	nodes, numNodesInProgress, err := t.getNodesToTerminate(maxNodesToSelect)
	if err != nil {
		return t.transitionToHealing(err)
	}

	t.cycleNodeRequest.Status.NumNodesCycled = len(t.cycleNodeRequest.Status.NodesToTerminate) - len(t.cycleNodeRequest.Status.NodesAvailable) - numNodesInProgress - len(nodes)

	// Check if we can transition to WaitingTermination or Successful
	if transitioning, reconcileResult, err := t.checkIfTransitioning(len(nodes), numNodesInProgress); transitioning {
		t.rm.Logger.Info("No more valid nodes in kube left to cycle")
		return reconcileResult, err
	}

	nodeGroups, err := t.rm.CloudProvider.GetNodeGroups(t.cycleNodeRequest.GetNodeGroupNames())
	if err != nil {
		return t.transitionToHealing(err)
	}

	readyInstances := nodeGroups.ReadyInstances()
	validProviderIDs := map[string]bool{}

	for _, node := range nodes {
		for _, readyInstance := range readyInstances {
			if readyInstance.MatchesProviderID(node.Spec.ProviderID) {
				validProviderIDs[node.Spec.ProviderID] = true
			}
		}
	}

	t.cycleNodeRequest.Status.NumNodesCycled = len(t.cycleNodeRequest.Status.NodesToTerminate) - len(t.cycleNodeRequest.Status.NodesAvailable) - numNodesInProgress - len(validProviderIDs)

	// This is done a second time to account for a race condition where an instance on cloud provider is no longer running but is still registered in kube
	// If the check were performed before the transition to WaitingTermination above, cyclops would perform many requests and eventually get rate limited by cloud provider
	if transitioning, reconcileResult, err := t.checkIfTransitioning(len(validProviderIDs), numNodesInProgress); transitioning {
		t.rm.Logger.Info("No more valid nodes in the cloud provider left to cycle")
		return reconcileResult, err
	}

	// Set the current nodes we're working on. The list is already limited to our
	// desired concurrency.
	t.cycleNodeRequest.Status.CurrentNodes = []v1.CycleNodeRequestNode{}

	for _, node := range nodes {
		if _, ok := validProviderIDs[node.Spec.ProviderID]; ok {
			t.cycleNodeRequest.Status.CurrentNodes = append(
				t.cycleNodeRequest.Status.CurrentNodes,
				newCycleNodeRequestNode(node, readyInstances[node.Spec.ProviderID].NodeGroupName()),
			)
		}
	}

	// Post a notification showing the new nodes selected for cycling
	if t.rm.Notifier != nil {
		if err := t.rm.Notifier.NodesSelected(t.cycleNodeRequest); err != nil {
			t.rm.Logger.Error(err, "Unable to post message to messaging provider", "phase", t.cycleNodeRequest.Status.Phase)
		}

		if err := t.rm.UpdateObject(t.cycleNodeRequest); err != nil {
			return t.transitionToHealing(err)
		}
	}

	// Detach the nodes from the nodes group - this will trigger a replacement, and start the scale up
	// Detach each node independently so that valid nodes are not affected by invalid nodes
	t.rm.LogEvent(t.cycleNodeRequest, "DetachingNodes", "Detaching instances from nodes group: %v", t.cycleNodeRequest.Status.CurrentNodes)
	var validNodes []v1.CycleNodeRequestNode

	for _, node := range t.cycleNodeRequest.Status.CurrentNodes {
		t.rm.Logger.Info("Adding finalizer to node", "node", node.Name)

		// Add the finalizer to the node before detaching it
		if err := t.rm.AddFinalizerToNode(node.Name); err != nil {
			t.rm.LogEvent(t.cycleNodeRequest, "AddFinalizerToNodeError", err.Error())
			return t.transitionToHealing(err)
		}

		alreadyDetaching, err := nodeGroups.DetachInstance(node.ProviderID)

		if alreadyDetaching {
			t.rm.LogEvent(t.cycleNodeRequest, "RaceCondition", "Node %v was already detaching from the ASG.", node.Name)
			continue
		}

		// Catch any error which is not the result of the node already detaching
		if err != nil {
			t.rm.LogEvent(t.cycleNodeRequest, "DetachingNodeError", err.Error())
			return t.transitionToHealing(err)
		}

		// Only keep track of valid nodes before moving to the ScalingUp state
		validNodes = append(validNodes, node)
	}

	t.cycleNodeRequest.Status.CurrentNodes = validNodes

	// Set the scale up started time
	currentTime := metav1.Now()
	t.cycleNodeRequest.Status.ScaleUpStarted = &currentTime
	return t.transitionObject(v1.CycleNodeRequestScalingUp)
}

// transitionScalingUp transitions any CycleNodeRequests in the ScalingUp phase to the Cordoning phase.
// It waits until the nodes that were requested have joined Kubernetes and are "Ready".
func (t *CycleNodeRequestTransitioner) transitionScalingUp() (reconcile.Result, error) {
	scaleUpStarted := t.cycleNodeRequest.Status.ScaleUpStarted

	// Check we have waited long enough - give the node some time to start up
	if time.Since(scaleUpStarted.Time) <= scaleUpWait {
		t.rm.LogEvent(t.cycleNodeRequest, "ScalingUpWaiting", "Waiting for new nodes to be warmed up")
		return reconcile.Result{Requeue: true, RequeueAfter: scaleUpWait}, nil
	}

	nodeGroups, err := t.rm.CloudProvider.GetNodeGroups(t.cycleNodeRequest.GetNodeGroupNames())
	if err != nil {
		return t.transitionToHealing(err)
	}
	// If we have exceeded the max scale up time, then fail
	if scaleUpStarted.Add(scaleUpLimit).Before(time.Now()) {
		return t.transitionToHealing(
			fmt.Errorf("all nodes failed to come up in time - instances not ready in cloud provider: %+v",
				nodeGroups.NotReadyInstances()))
	}

	// Ensure all kubernetes nodes are ready
	kubeNodes, err := t.listReadyNodes(false)
	if err != nil {
		return t.transitionToHealing(err)
	}

	// Check if all our instances are ready.
	// Because the scale up uses instance detachment, which does not change the current size of the node group,
	// we require the number of nodes in the node group plus the size of the last request of nodes (which are no
	// longer present in the node group). If all of these nodes are "Ready" in Kubernetes then the scale up has
	// succeeded.

	numKubeNodesReady := len(kubeNodes)
	var nodesToRemove []v1.CycleNodeRequestNode

	// Increase the kubeNode count requirement by the number of nodes which are observed to have been removed prematurely
	for _, node := range t.cycleNodeRequest.Status.CurrentNodes {
		var instanceFound bool = false

		for _, kubeNode := range kubeNodes {
			if node.Name == kubeNode.Name {
				instanceFound = true
				break
			}
		}

		if !instanceFound {
			nodesToRemove = append(nodesToRemove, node)
			numKubeNodesReady++
		}
	}

	requiredNumNodes := len(nodeGroups.Instances()) + len(t.cycleNodeRequest.Status.CurrentNodes)
	allInstancesReady := len(nodeGroups.ReadyInstances()) >= len(nodeGroups.Instances())
	allKubernetesNodesReady := numKubeNodesReady >= requiredNumNodes

	// If something scales down/up right at this moment then the overall maths still works, because the
	// instances we're working on are detached from the node group.
	t.rm.Logger.Info("Waiting for new nodes to be ready",
		"numReadyInstances", len(nodeGroups.ReadyInstances()),
		"numInstances", len(nodeGroups.Instances()),
		"requiredNumNodes", requiredNumNodes,
		"numKubeNodesReady", numKubeNodesReady,
		"scalingUpBy", len(t.cycleNodeRequest.Status.CurrentNodes))

	// If either check isn't ready, requeue to check again later
	if !(allInstancesReady && allKubernetesNodesReady) {
		t.rm.LogEvent(t.cycleNodeRequest, "ScalingUpWaiting", "Waiting for new nodes to be ready")
		return reconcile.Result{Requeue: true, RequeueAfter: requeueDuration}, nil
	}

	// Remove any nodes from the CNR object which are found to have been removed prematurely due to a race condition
	for _, nodeToRemove := range nodesToRemove {
		for i, node := range t.cycleNodeRequest.Status.CurrentNodes {
			if nodeToRemove.Name == node.Name {
				t.rm.LogEvent(t.cycleNodeRequest, "RaceCondition", "Node %v was prematurely terminated.", node.Name)
				t.cycleNodeRequest.Status.CurrentNodes = append(t.cycleNodeRequest.Status.CurrentNodes[:i],
					t.cycleNodeRequest.Status.CurrentNodes[i+1:]...)
				break
			}
		}
	}

	// Skip looping through nodes if no health checks need to be performed
	if len(t.cycleNodeRequest.Spec.HealthChecks) > 0 {
		allHealthChecksPassed, err := t.performCyclingHealthChecks(kubeNodes)
		if err != nil {
			return t.transitionToHealing(err)
		}

		if !allHealthChecksPassed {
			// Reconcile any health checks passed to the cnr object
			if err := t.rm.UpdateObject(t.cycleNodeRequest); err != nil {
				return t.transitionToHealing(err)
			}

			return reconcile.Result{Requeue: true, RequeueAfter: requeueDuration}, nil
		}
	}

	t.rm.LogEvent(t.cycleNodeRequest, "ScalingUpCompleted", "New nodes are now ready")
	return t.transitionObject(v1.CycleNodeRequestCordoningNode)
}

// transitionCordoning transitions any CycleNodeRequests in the Cordoning phase to the WaitingTermination phase.
// It cordons the nodes selected for termination and creates a CycleNodeStatus CRD for each of them
// to track the node-specific draining work.
func (t *CycleNodeRequestTransitioner) transitionCordoning() (reconcile.Result, error) {
	t.rm.LogEvent(t.cycleNodeRequest, "CordoningNodes", "Cordoning nodes: %v", t.cycleNodeRequest.Status.CurrentNodes)

	if t.cycleNodeRequest.Spec.SkipPreTerminationChecks {
		t.rm.Logger.Info("Skipping pre-termination checks")
	}

	allNodesReadyForTermination := true
	for _, node := range t.cycleNodeRequest.Status.CurrentNodes {
		// If the node is not already cordoned, cordon it
		cordoned, err := k8s.IsCordoned(node.Name, t.rm.RawClient)
		// Skip handling the node if it doesn't exist
		if apierrors.IsNotFound(err) {
			continue
		}
		if err != nil {
			t.rm.Logger.Error(err, "failed to check if node is cordoned", "nodeName", node.Name)
			return t.transitionToHealing(err)
		}
		if !cordoned {
			if err := k8s.CordonNode(node.Name, t.rm.RawClient); err != nil {
				return t.transitionToHealing(err)
			}
		}

		// Perform pre-termination checks after the node is cordoned
		// Cruicially, do this before the CNS is created for node to begin termination
		if !t.cycleNodeRequest.Spec.SkipPreTerminationChecks && len(t.cycleNodeRequest.Spec.PreTerminationChecks) > 0 {
			// Try to send the trigger, if is has already been sent then this will
			// be skipped in the function. The trigger must only be sent once
			if err := t.sendPreTerminationTrigger(node); err != nil {
				t.rm.LogEvent(t.cycleNodeRequest,
					"PreTerminationTriggerFailed", "failed to send pre-termination trigger to %s, err: %v", node.Name, err)
				return t.transitionToHealing(errors.Wrapf(err, "failed to send pre-termination trigger to %s", node.Name))
			}

			// After the trigger has been sent, perform health checks to monitor if the node
			// can be terminated. If all checks pass then it can be terminated.
			allHealthChecksPassed, err := t.performPreTerminationHealthChecks(node)
			if err != nil {
				t.rm.LogEvent(t.cycleNodeRequest, "PreTerminationHealChecks",
					"failed to perform pre-termination health checks for %v, err: %v", node.Name, err)
				return t.transitionToHealing(errors.Wrapf(err, "failed to perform pre-termination health checks for %s", node.Name))
			}

			// If not all health checks have passed, it is not ready for termination yet
			// But we can continue to trigger checks on the other nodes
			if !allHealthChecksPassed {
				allNodesReadyForTermination = false
				continue
			}
		}

		// Create a CycleNodeStatus CRD to start the termination process
		if err := t.rm.Client.Create(context.TODO(), t.makeCycleNodeStatusForNode(node.Name)); err != nil {
			return t.transitionToHealing(err)
		}

		// Add a label to the node to show that we've started working on it
		if err := k8s.AddLabelToNode(node.Name, cycleNodeLabel, t.cycleNodeRequest.Name, t.rm.RawClient); err != nil {
			t.rm.Logger.Error(err, "patch failed: could not add cyclops label to node", "nodeName", node.Name)
			return t.transitionToHealing(err)
		}
	}

	// If not all nodes are ready for termination, requeue the CNR to try again
	if !allNodesReadyForTermination {
		// Reconcile any health checks passed to the cnr object
		if err := t.rm.UpdateObject(t.cycleNodeRequest); err != nil {
			return t.transitionToHealing(err)
		}

		return reconcile.Result{Requeue: true, RequeueAfter: requeueDuration}, nil
	}

	// The scale up + cordon is finished, we no longer need this list of nodes
	t.cycleNodeRequest.Status.CurrentNodes = []v1.CycleNodeRequestNode{}
	return t.transitionObject(v1.CycleNodeRequestWaitingTermination)
}

// transitionWaitingTermination transitions any CycleNodeRequests in the WaitingTermination phase
// to the Initialising phase, ready to queue more instances.
// The CycleNodeRequest will remain in the WaitingTermination phase until there are enough nodes finished terminating
// to trigger another ScaleUp operation.
func (t *CycleNodeRequestTransitioner) transitionWaitingTermination() (reconcile.Result, error) {
	t.rm.LogEvent(t.cycleNodeRequest, "WaitingTermination", "Waiting for instances to terminate")

	// While there are CycleNodeStatus objects not in Failed or Successful, stay in this phase and wait for them
	// to finish.
	desiredPhase, err := t.reapChildren()
	// If any are in Failed phase then this CycleNodeRequest will be sent to the Failed phase, where it will
	// continue to reap it's children.
	if err != nil {
		return t.transitionToHealing(err)
	}

	if err := t.rm.UpdateObject(t.cycleNodeRequest); err != nil {
		return t.transitionToHealing(err)
	}

	return t.transitionObject(desiredPhase)
}

// transitionHealing handles healing CycleNodeRequests
func (t *CycleNodeRequestTransitioner) transitionHealing() (reconcile.Result, error) {
	nodeGroups, err := t.rm.CloudProvider.GetNodeGroups(t.cycleNodeRequest.GetNodeGroupNames())
	if err != nil {
		return t.transitionToFailed(err)
	}

	for _, node := range t.cycleNodeRequest.Status.NodesToTerminate {
		// nodes in NodesToTerminate may have been terminated, so check if they still exist
		nodeExists, err := k8s.NodeExists(node.Name, t.rm.RawClient)
		if err != nil {
			return t.transitionToFailed(err)
		}

		if !nodeExists {
			t.rm.LogEvent(t.cycleNodeRequest,
				"HealingNodes", "Node does not exist, skip healing node: %s", node.Name)
			continue
		}

		if err := t.rm.RemoveFinalizerFromNode(node.Name); err != nil {
			t.rm.LogEvent(t.cycleNodeRequest, "RemoveFinalizerFromNodeError", err.Error())
			return t.transitionToFailed(err)
		}

		// try and re-attach the nodes, if any were un-attached
		t.rm.LogEvent(t.cycleNodeRequest, "AttachingNodes", "Attaching instances to nodes group: %v", node.Name)
		// if the node is already attached, ignore the error and continue to un-cordoning, otherwise return with error
		alreadyAttached, err := nodeGroups.AttachInstance(node.ProviderID, node.NodeGroupName)
		if err != nil && !alreadyAttached {
			return t.transitionToFailed(err)
		}
		if alreadyAttached {
			t.rm.LogEvent(t.cycleNodeRequest,
				"AttachingNodes", "Skip re-attaching instances to nodes group: %v, err: %v",
				node.Name, err)
		}

		// un-cordon after attach as well
		t.rm.LogEvent(t.cycleNodeRequest, "UncordoningNodes", "Uncordoning nodes in node group: %v", node.Name)
		if err := retry.RetryOnConflict(retry.DefaultRetry, func() error {
			return k8s.UncordonNode(node.Name, t.rm.RawClient)
		}); err != nil {
			return t.transitionToFailed(err)
		}
	}

	return t.transitionToFailed(nil)
}

// transitionFailed handles failed CycleNodeRequests
func (t *CycleNodeRequestTransitioner) transitionFailed() (reconcile.Result, error) {
	shouldRequeue, err := t.finalReapChildren()
	if err != nil {
		return t.transitionToFailed(err)
	}
	if shouldRequeue {
		return reconcile.Result{Requeue: true, RequeueAfter: transitionDuration}, nil
	}

	return reconcile.Result{}, nil
}

// transitionSuccessful handles successful CycleNodeRequests
func (t *CycleNodeRequestTransitioner) transitionSuccessful() (reconcile.Result, error) {
	shouldRequeue, err := t.finalReapChildren()
	if err != nil {
		return t.transitionToHealing(err)
	}
	if shouldRequeue {
		return reconcile.Result{Requeue: true, RequeueAfter: transitionDuration}, nil
	}

	// If deleting CycleNodeRequests is not enabled, stop here
	if !t.options.DeleteCNR {
		return reconcile.Result{}, nil
	}

	// Delete CycleNodeRequests that have reaped all of their children and are older
	// than the time configured to keep them for.
	if t.cycleNodeRequest.CreationTimestamp.Add(t.options.DeleteCNRExpiry).Before(time.Now()) {
		t.rm.Logger.Info("Deleting CycleNodeRequest")
		err := t.rm.Client.Delete(context.TODO(), t.cycleNodeRequest)
		if err != nil {
			t.rm.Logger.Error(err, "Unable to delete expired CycleNodeRequest")
		}
		return reconcile.Result{}, nil
	}

	// Requeue them for checking later if the expiry has been reached
	t.rm.Logger.Info("Requeuing CycleNodeRequest for deleting later")
	return reconcile.Result{Requeue: true, RequeueAfter: t.options.DeleteCNRRequeue}, nil
}<|MERGE_RESOLUTION|>--- conflicted
+++ resolved
@@ -92,12 +92,6 @@
 
 	kubeNodes = existingKubeNodes
 
-<<<<<<< HEAD
-	// Describe the node group for the request
-	t.rm.LogEvent(t.cycleNodeRequest, "FetchingNodeGroup", "Fetching node group: %v", t.cycleNodeRequest.GetNodeGroupNames())
-
-	nodeGroups, err := t.rm.CloudProvider.GetNodeGroups(t.cycleNodeRequest.GetNodeGroupNames())
-=======
 	if len(kubeNodes) == 0 {
 		return t.transitionToHealing(fmt.Errorf("no existing nodes in cloud provider matched selector"))
 	}
@@ -112,7 +106,6 @@
 	}
 
 	nodeGroups, err := t.rm.CloudProvider.GetNodeGroups(nodeGroupNames)
->>>>>>> 81491a7d
 	if err != nil {
 		return t.transitionToHealing(err)
 	}
